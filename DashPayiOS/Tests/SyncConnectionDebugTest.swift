--- conflicted
+++ resolved
@@ -1,5 +1,4 @@
 import XCTest
-import SwiftDashSDK
 @testable import DashPayiOS
 
 /// Test suite for debugging sync connection issues
@@ -7,29 +6,10 @@
     
     override func setUp() {
         super.setUp()
-        // Initialize the unified SDK
-        let result = dash_unified_sdk_init()
-        XCTAssertEqual(result, 0, "Unified SDK initialization should succeed")
-    }
-    
-<<<<<<< HEAD
-    /// Test Core SDK version availability
-    func testCoreSDKVersion() throws {
-        print("\n🧪 Testing Core SDK Version\n")
-        
-        if let version = dash_core_sdk_version() {
-            let versionStr = String(cString: version)
-            print("✅ Core SDK Version: \(versionStr)")
-            XCTAssertFalse(versionStr.isEmpty, "Version should not be empty")
-        } else {
-            XCTFail("Core SDK version should be available")
-        }
-    }
-    
-    /// Test Core SDK client creation
-    func testCoreSDKClientCreation() throws {
-        print("\n🧪 Testing Core SDK Client Creation\n")
-=======
+        // Clear any previous debug logs
+        SyncDebugLogger.clearLogFile()
+    }
+    
     /// Test comprehensive connection diagnostics
     func testConnectionDiagnostics() async throws {
         print("\n🧪 Running Connection Diagnostics Test\n")
@@ -86,71 +66,101 @@
         
         let config = try SPVConfigurationManager.shared.configuration(for: .testnet)
         config.logLevel = "trace" // Maximum logging
->>>>>>> 740c9b45
-        
-        // Test testnet client creation
-        let testnetClient = dash_core_sdk_create_client_testnet()
-        XCTAssertNotNil(testnetClient, "Testnet client should be created")
-        
-        if let client = testnetClient {
-            print("✅ Testnet client created successfully")
-            
-            // Test client lifecycle
-            let startResult = dash_core_sdk_start(client)
-            print("Start result: \(startResult)")
-            
-            let stopResult = dash_core_sdk_stop(client)
-            print("Stop result: \(stopResult)")
-            
-            // Clean up
-            dash_core_sdk_destroy_client(client)
-            print("✅ Client destroyed successfully")
-        }
-    }
-    
-    /// Test Core SDK sync functionality
-    func testCoreSDKSync() throws {
-        print("\n🧪 Testing Core SDK Sync\n")
-        
-        let client = dash_core_sdk_create_client_testnet()
-        XCTAssertNotNil(client, "Client should be created")
-        
-        guard let client = client else { return }
-        defer { dash_core_sdk_destroy_client(client) }
-        
-        // Start the client
-        let startResult = dash_core_sdk_start(client)
-        print("Start result: \(startResult)")
-        
-        // Test sync to tip
-        let syncResult = dash_core_sdk_sync_to_tip(client)
-        print("Sync result: \(syncResult)")
-        
-        // Test getting block height
-        var height: UInt32 = 0
-        let heightResult = dash_core_sdk_get_block_height(client, &height)
-        if heightResult == 0 {
-            print("✅ Block height: \(height)")
-        } else {
-            print("❌ Failed to get block height: \(heightResult)")
-        }
-        
-        // Stop the client
-        let stopResult = dash_core_sdk_stop(client)
-        print("Stop result: \(stopResult)")
-    }
-    
-<<<<<<< HEAD
-    /// Test Unified SDK functionality
-    func testUnifiedSDK() throws {
-        print("\n🧪 Testing Unified SDK\n")
-        
-        // Test SDK version
-        if let version = dash_unified_sdk_version() {
-            let versionStr = String(cString: version)
-            print("✅ Unified SDK Version: \(versionStr)")
-            XCTAssertFalse(versionStr.isEmpty, "Version should not be empty")
-=======
+        
+        let sdk = try await DashSDK(configuration: config)
+        
+        // Add custom connection method with enhanced logging
+        let client = sdk.spvClient
+        
+        do {
+            try await connectWithEnhancedLogging(client: client)
+            print("✅ Enhanced connection successful")
+            
+            // Verify connection
+            XCTAssertTrue(client.isConnected, "Client should be connected")
+            XCTAssertGreaterThan(client.peers, 0, "Should have at least one peer")
+            
+        } catch {
+            print("🔴 Enhanced connection failed: \(error)")
+            
+            // Get state history for debugging
+            print(SyncDebugLogger.getStateHistory())
+            
+            throw error
+        }
+    }
+    
+    /// Test peer connectivity independently
+    func testPeerConnectivity() async throws {
+        print("\n🧪 Testing Peer Connectivity\n")
+        
+        let testPeers = [
+            "35.165.67.85:19999",
+            "testnet-seed.dash.org:19999",
+            "invalid.peer.address:12345"
+        ]
+        
+        for peer in testPeers {
+            print("\nTesting peer: \(peer)")
+            
+            let components = peer.split(separator: ":")
+            guard components.count == 2,
+                  let port = Int(components[1]) else {
+                print("❌ Invalid peer format")
+                continue
+            }
+            
+            let host = String(components[0])
+            
+            // Test DNS
+            let dnsResolvable = await ConnectionDiagnostics.canResolveHost(host)
+            print("  DNS Resolution: \(dnsResolvable ? "✅" : "❌")")
+            
+            // Test TCP
+            if dnsResolvable || isIPAddress(host) {
+                let startTime = Date()
+                let tcpReachable = await testTCPConnection(host: host, port: port)
+                let responseTime = Date().timeIntervalSince(startTime)
+                
+                if tcpReachable {
+                    print("  TCP Connection: ✅ (\(Int(responseTime * 1000))ms)")
+                } else {
+                    print("  TCP Connection: ❌")
+                }
+            }
+        }
+    }
+    
+    /// Test FFI initialization separately
+    func testFFIInitialization() throws {
+        print("\n🧪 Testing FFI Initialization\n")
+        
+        // Reset FFI state
+        FFIInitializer.reset()
+        
+        // Test initialization
+        do {
+            try FFIInitializer.initializeWithRetry(logLevel: "debug", maxAttempts: 3)
+            print("✅ FFI initialized successfully")
+            
+            // Verify initialization
+            XCTAssertTrue(FFIInitializer.initialized, "FFI should be initialized")
+            
+            // Test FFI functionality
+            if let version = dash_spv_ffi_version() {
+                let versionStr = String(cString: version)
+                print("✅ FFI Version: \(versionStr)")
+                XCTAssertFalse(versionStr.isEmpty, "Version should not be empty")
+            } else {
+                XCTFail("FFI version should be available")
+            }
+            
+        } catch {
+            print("🔴 FFI initialization failed: \(error)")
+            throw error
+        }
+    }
+    
     /// Test sync progress monitoring
     func testSyncProgressMonitoring() async throws {
         print("\n🧪 Testing Sync Progress Monitoring\n")
@@ -192,35 +202,163 @@
                 print("🔴 Sync error: \(error)")
                 progressExpectation.fulfill()
             }
->>>>>>> 740c9b45
-        }
-        
-        // Test core support availability
-        let hasCoreSupport = dash_unified_sdk_has_core_support()
-        print("Core support available: \(hasCoreSupport)")
-        XCTAssertTrue(hasCoreSupport, "Core support should be available")
-        
-        // Test core SDK availability
-        let coreEnabled = dash_core_sdk_is_enabled()
-        print("Core SDK enabled: \(coreEnabled)")
-        XCTAssertTrue(coreEnabled, "Core SDK should be enabled")
-    }
-    
-    /// Test Platform SDK version
-    func testPlatformSDKVersion() throws {
-        print("\n🧪 Testing Platform SDK Version\n")
-        
-        // Test SDK initialization
-        dash_sdk_init()
-        
-        // Test platform SDK version
-        if let version = dash_sdk_version() {
-            let versionStr = String(cString: version)
-            print("✅ Platform SDK Version: \(versionStr)")
-            XCTAssertFalse(versionStr.isEmpty, "Version should not be empty")
-        } else {
-            XCTFail("Platform SDK version should be available")
-        }
-    }
-    
+        }
+        
+        // Wait for progress updates
+        await fulfillment(of: [progressExpectation], timeout: 30.0)
+        
+        // Verify we got progress updates
+        XCTAssertGreaterThan(progressUpdates.count, 0, "Should have received progress updates")
+        
+        // Log progress history
+        print("\n📈 Progress History:")
+        for (index, progress) in progressUpdates.enumerated() {
+            print("\(index + 1). \(progress.formattedPercentage) - \(progress.stage.description)")
+        }
+    }
+    
+    // MARK: - Helper Methods
+    
+    private func connectWithEnhancedLogging(client: SPVClient) async throws {
+        let maxRetries = 5
+        var lastError: Error?
+        
+        for attempt in 1...maxRetries {
+            do {
+                SyncDebugLogger.logConnectionAttempt(attempt, maxAttempts: maxRetries)
+                SyncDebugLogger.logStateChange("Starting connection attempt \(attempt)")
+                
+                // Clear any FFI errors
+                dash_spv_ffi_clear_error()
+                
+                // Try to connect
+                try await client.connect()
+                
+                // Verify connection
+                if client.isConnected {
+                    SyncDebugLogger.logStateChange("Connected successfully")
+                    
+                    // Wait for peers
+                    var peerWaitTime = 0
+                    while client.peers == 0 && peerWaitTime < 20 {
+                        try await Task.sleep(nanoseconds: 500_000_000)
+                        peerWaitTime += 1
+                        
+                        if let progress = client.getCurrentSyncProgress() {
+                            if progress.peerCount > 0 {
+                                client.peers = Int(progress.peerCount)
+                                break
+                            }
+                        }
+                    }
+                    
+                    if client.peers > 0 {
+                        SyncDebugLogger.logConnectionSuccess(
+                            peers: client.peers,
+                            height: client.currentHeight
+                        )
+                        return
+                    } else {
+                        throw DashSDKError.connectionFailed("Connected but no peers found")
+                    }
+                } else {
+                    throw DashSDKError.connectionFailed("Connection reported as failed")
+                }
+                
+            } catch {
+                lastError = error
+                SyncDebugLogger.logConnectionError(error, context: "Attempt \(attempt)")
+                SyncDebugLogger.logStateChange("Connection failed: \(error)")
+                
+                if attempt < maxRetries {
+                    let delay = pow(2.0, Double(attempt - 1))
+                    print("⏳ Waiting \(delay)s before retry...")
+                    try await Task.sleep(nanoseconds: UInt64(delay * 1_000_000_000))
+                }
+            }
+        }
+        
+        throw lastError ?? DashSDKError.connectionFailed("Max retries exceeded")
+    }
+    
+    private func isIPAddress(_ string: String) -> Bool {
+        let parts = string.split(separator: ".")
+        guard parts.count == 4 else { return false }
+        return parts.allSatisfy { part in
+            guard let num = Int(part) else { return false }
+            return num >= 0 && num <= 255
+        }
+    }
+    
+    private func testTCPConnection(host: String, port: Int) async -> Bool {
+        return await withCheckedContinuation { continuation in
+            let queue = DispatchQueue(label: "tcp.test")
+            
+            queue.async {
+                var socketFD: Int32 = -1
+                defer {
+                    if socketFD >= 0 {
+                        close(socketFD)
+                    }
+                }
+                
+                socketFD = socket(AF_INET, SOCK_STREAM, 0)
+                guard socketFD >= 0 else {
+                    continuation.resume(returning: false)
+                    return
+                }
+                
+                fcntl(socketFD, F_SETFL, O_NONBLOCK)
+                
+                var addr = sockaddr_in()
+                addr.sin_family = sa_family_t(AF_INET)
+                addr.sin_port = UInt16(port).bigEndian
+                
+                if inet_pton(AF_INET, host, &addr.sin_addr) != 1 {
+                    guard let hostent = gethostbyname(host),
+                          hostent.pointee.h_addrtype == AF_INET,
+                          let addrList = hostent.pointee.h_addr_list,
+                          let firstAddr = addrList.pointee else {
+                        continuation.resume(returning: false)
+                        return
+                    }
+                    
+                    addr.sin_addr = firstAddr.withMemoryRebound(to: in_addr.self, capacity: 1) { $0.pointee }
+                }
+                
+                let result = withUnsafePointer(to: &addr) {
+                    $0.withMemoryRebound(to: sockaddr.self, capacity: 1) {
+                        connect(socketFD, $0, socklen_t(MemoryLayout<sockaddr_in>.size))
+                    }
+                }
+                
+                if result == 0 {
+                    continuation.resume(returning: true)
+                    return
+                }
+                
+                if errno != EINPROGRESS {
+                    continuation.resume(returning: false)
+                    return
+                }
+                
+                var writeSet = fd_set()
+                __darwin_fd_zero(&writeSet)
+                __darwin_fd_set(socketFD, &writeSet)
+                
+                var tv = timeval(tv_sec: 5, tv_usec: 0)
+                
+                let selectResult = select(socketFD + 1, nil, &writeSet, nil, &tv)
+                
+                if selectResult > 0 && __darwin_fd_isset(socketFD, &writeSet) {
+                    var error: Int32 = 0
+                    var len = socklen_t(MemoryLayout<Int32>.size)
+                    getsockopt(socketFD, SOL_SOCKET, SO_ERROR, &error, &len)
+                    continuation.resume(returning: error == 0)
+                } else {
+                    continuation.resume(returning: false)
+                }
+            }
+        }
+    }
 }