--- conflicted
+++ resolved
@@ -14,11 +14,6 @@
         case auto // Automatically choose based on FFI availability
     }
     
-<<<<<<< HEAD
-    // Configuration cache - populated on main actor
-    private static var configurationCache: [DashNetwork: SPVClientConfiguration] = [:]
-    private static let cacheLock = NSLock()
-=======
     // Cached configuration instances for different networks
     private static let testnetConfiguration: SPVClientConfiguration = {
         do {
@@ -55,23 +50,22 @@
             fatalError("Critical error: Unable to create regtest configuration - \(error)")
         }
     }()
->>>>>>> 740c9b45
     
     /// Get cached configuration for a specific network
     /// - Parameter network: The network type
     /// - Returns: Cached configuration instance
     @MainActor
     private static func getCachedConfiguration(for network: DashNetwork) -> SPVClientConfiguration {
-        cacheLock.lock()
-        defer { cacheLock.unlock() }
-        
-        if let cached = configurationCache[network] {
-            return cached
-        }
-        
-        let config = SPVConfigurationManager.shared.configuration(for: network)
-        configurationCache[network] = config
-        return config
+        switch network {
+        case .testnet:
+            return testnetConfiguration
+        case .mainnet:
+            return mainnetConfiguration
+        case .devnet:
+            return devnetConfiguration
+        case .regtest:
+            return regtestConfiguration
+        }
     }
     
     /// Create an SPV client instance with cached configuration
