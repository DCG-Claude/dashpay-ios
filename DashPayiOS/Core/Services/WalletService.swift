--- conflicted
+++ resolved
@@ -125,7 +125,7 @@
         let seed = try HDWalletService.decryptSeed(encryptedSeed, password: password)
         
         // Derive account xpub
-        let xpub = try HDWalletService.deriveExtendedPublicKey(
+        let xpub = HDWalletService.deriveExtendedPublicKey(
             seed: seed,
             network: network,
             account: accountIndex
@@ -138,14 +138,14 @@
         
         // Generate receive addresses
         for i in 0..<initialReceiveCount {
-            let address = try HDWalletService.deriveAddress(
+            let address = HDWalletService.deriveAddress(
                 xpub: xpub,
                 network: network,
                 change: false,
                 index: UInt32(i)
             )
             
-            let path = HDWalletService.derivationPath(
+            let path = HDWalletService.BIP44.derivationPath(
                 network: network,
                 account: accountIndex,
                 change: false,
@@ -163,14 +163,14 @@
         
         // Generate change address
         for i in 0..<initialChangeCount {
-            let address = try HDWalletService.deriveAddress(
+            let address = HDWalletService.deriveAddress(
                 xpub: xpub,
                 network: network,
                 change: true,
                 index: UInt32(i)
             )
             
-            let path = HDWalletService.derivationPath(
+            let path = HDWalletService.BIP44.derivationPath(
                 network: network,
                 account: accountIndex,
                 change: true,
@@ -328,11 +328,7 @@
     
     // MARK: - Private Connection Helper Methods
     
-<<<<<<< HEAD
-    private func setupConfiguration(wallet: HDWallet) throws -> SPVClientConfiguration {
-=======
     private func setupConfiguration(wallet: HDWallet) async throws -> SPVConfiguration {
->>>>>>> 740c9b45
         logger.info("🔧 Getting SPV configuration from manager...")
         let config = try SPVConfigurationManager.shared.configuration(for: wallet.network)
         logger.info("📁 SPV data directory: \(config.dataDirectory?.path ?? "nil")")
@@ -406,14 +402,14 @@
         return config
     }
     
-    private func initializeSDK(with config: SPVClientConfiguration) async throws {
+    private func initializeSDK(with config: SPVConfiguration) async throws {
         logger.info("📡 Initializing SDK components...")
         logger.info("   Thread before MainActor: \(Thread.isMainThread ? "Main" : "Background")")
         
         do {
             // Initialize SDK components on MainActor following rust-dashcore pattern
             // FIX: Create only DashSDK, not separate SPVClient
-            let newSDK = try await MainActor.run {
+            sdk = try await MainActor.run {
                 logger.info("   Thread in MainActor: \(Thread.isMainThread ? "Main" : "Background")")
                 
                 // Create DashSDK (which includes SPVClient and PersistentWalletManager internally)
@@ -423,7 +419,6 @@
                 
                 return dashSDK
             }
-            connectionService.setSDK(newSDK)
             logger.info("✅ All SDK components initialized successfully")
             
         } catch {
@@ -661,35 +656,7 @@
                     if Task.isCancelled { break }
                     
                     await MainActor.run {
-<<<<<<< HEAD
-                        // Convert SDK DetailedSyncProgress to local DetailedSyncProgress
-                        let localProgress = DetailedSyncProgress(
-                            currentHeight: progress.currentHeight,
-                            totalHeight: progress.totalHeight,
-                            percentage: progress.percentage,
-                            headersPerSecond: progress.headersPerSecond,
-                            estimatedSecondsRemaining: UInt32(progress.estimatedSecondsRemaining),
-                            stage: self?.convertSyncStage(progress.stage) ?? .connecting,
-                            stageMessage: progress.stageMessage,
-                            connectedPeers: progress.connectedPeers,
-                            totalHeadersProcessed: progress.totalHeadersProcessed,
-                            syncStartTimestamp: progress.syncStartTimestamp
-                        )
-                        self?.syncService.updateProgress(localProgress)
-                        
-                        // Convert to legacy SyncProgress for compatibility
-                        let legacySyncProgress = SyncProgress(
-                            currentHeight: progress.currentHeight,
-                            totalHeight: progress.totalHeight,
-                            progress: progress.percentage / 100.0,
-                            status: self?.mapSyncStageToStatus(self?.convertSyncStage(progress.stage) ?? .connecting) ?? .connecting,
-                            estimatedTimeRemaining: progress.estimatedSecondsRemaining > 0 ? TimeInterval(progress.estimatedSecondsRemaining) : nil,
-                            message: progress.stageMessage
-                        )
-                        self?.syncService.setSyncProgress(legacySyncProgress)
-=======
                         self?.syncService.updateProgress(progress)
->>>>>>> 740c9b45
                     }
                     
                     // Log progress every second to avoid spam
@@ -766,49 +733,24 @@
         }
         
         print("🔄 Starting callback-based sync for wallet: \(activeWallet?.name ?? "Unknown")")
-<<<<<<< HEAD
-        syncService.startSync(requestId: UUID())
-=======
         let requestId = UUID()
         syncService.startSync(requestId: requestId)
->>>>>>> 740c9b45
         
         try await sdk.syncToTipWithProgress(
             progressCallback: { [weak self] progress in
                 Task { @MainActor in
-<<<<<<< HEAD
-                    // Convert to local DetailedSyncProgress and update sync service
-                    let localProgress = DetailedSyncProgress(
-                        currentHeight: progress.currentHeight,
-                        totalHeight: progress.totalHeight,
-                        percentage: progress.percentage,
-                        headersPerSecond: progress.headersPerSecond,
-                        estimatedSecondsRemaining: UInt32(progress.estimatedSecondsRemaining),
-                        stage: self?.convertSyncStage(progress.stage) ?? .connecting,
-                        stageMessage: progress.stageMessage,
-                        connectedPeers: progress.connectedPeers,
-                        totalHeadersProcessed: progress.totalHeadersProcessed,
-                        syncStartTimestamp: progress.syncStartTimestamp
-                    )
-                    self?.syncService.updateProgress(localProgress)
-=======
                     self?.syncService.updateProgress(progress)
->>>>>>> 740c9b45
                     
                     print("\(progress.stage.icon) \(progress.statusMessage)")
                 }
             },
             completionCallback: { [weak self] success, error in
                 Task { @MainActor in
-<<<<<<< HEAD
-                    self?.syncService.completeSync()
-=======
                     if success {
                         self?.syncService.completeSync()
                     } else {
                         self?.syncService.reset()
                     }
->>>>>>> 740c9b45
                     
                     if success {
                         print("✅ Sync completed successfully!")
@@ -824,10 +766,6 @@
                         }
                     } else {
                         print("❌ Sync failed: \(error ?? "Unknown error")")
-<<<<<<< HEAD
-                        self?.syncService.completeSync()
-=======
->>>>>>> 740c9b45
                     }
                 }
             }
@@ -850,109 +788,7 @@
             throw WalletError.invalidState
         }
         
-<<<<<<< HEAD
-        // Generate addresses up to gap limit
-        let gapLimit = account.gapLimit
-        
-        // Generate receive addresses
-        var consecutiveUnused: UInt32 = 0
-        var currentIndex = account.lastUsedExternalIndex + 1
-        
-        while consecutiveUnused < gapLimit && currentIndex < 1000 {
-            let address = try HDWalletService.deriveAddress(
-                xpub: account.extendedPublicKey,
-                network: wallet.network,
-                change: false,
-                index: currentIndex
-            )
-            
-            // Check if address has been used
-            let balance = try await sdk.getBalance(for: address)
-            let isUsed = balance.total > 0
-            
-            if isUsed {
-                consecutiveUnused = 0
-                account.lastUsedExternalIndex = currentIndex
-            } else {
-                consecutiveUnused += 1
-            }
-            
-            // Create watched address
-            let path = HDWalletService.derivationPath(
-                network: wallet.network,
-                account: account.accountIndex,
-                change: false,
-                index: currentIndex
-            )
-            
-            let watchedAddress = HDWatchedAddress(
-                address: address,
-                index: currentIndex,
-                isChange: false,
-                derivationPath: path,
-                label: "Receive"
-            )
-            watchedAddress.account = account
-            account.addresses.append(watchedAddress)
-            
-            // Watch the address
-            try await sdk.watchAddress(address)
-            
-            currentIndex += 1
-        }
-        
-        // Generate change addresses (smaller number)
-        consecutiveUnused = 0
-        currentIndex = account.lastUsedInternalIndex + 1
-        let changeGapLimit = min(gapLimit, 5) // Limit change addresses
-        
-        while consecutiveUnused < changeGapLimit && currentIndex < 100 {
-            let address = try HDWalletService.deriveAddress(
-                xpub: account.extendedPublicKey,
-                network: wallet.network,
-                change: true,
-                index: currentIndex
-            )
-            
-            // Check if address has been used
-            let balance = try await sdk.getBalance(for: address)
-            let isUsed = balance.total > 0
-            
-            if isUsed {
-                consecutiveUnused = 0
-                account.lastUsedInternalIndex = currentIndex
-            } else {
-                consecutiveUnused += 1
-            }
-            
-            // Create watched address
-            let path = HDWalletService.derivationPath(
-                network: wallet.network,
-                account: account.accountIndex,
-                change: true,
-                index: currentIndex
-            )
-            
-            let watchedAddress = HDWatchedAddress(
-                address: address,
-                index: currentIndex,
-                isChange: true,
-                derivationPath: path,
-                label: "Change"
-            )
-            watchedAddress.account = account
-            account.addresses.append(watchedAddress)
-            
-            // Watch the address
-            try await sdk.watchAddress(address)
-            
-            currentIndex += 1
-        }
-        
-        try? modelContext?.save()
-=======
         try await addressManagementService.generateAddressesWithGapLimit(for: account, sdk: sdk)
->>>>>>> 740c9b45
     }
     
     /// Helper method to perform heavy cryptographic operations in a non-isolated context
@@ -964,14 +800,14 @@
         index: UInt32
     ) throws -> (address: String, path: String) {
         // Perform heavy cryptographic operations outside of MainActor
-        let address = try HDWalletService.deriveAddress(
+        let address = HDWalletService.deriveAddress(
             xpub: xpub,
             network: network,
             change: change,
             index: index
         )
         
-        let path = HDWalletService.derivationPath(
+        let path = HDWalletService.BIP44.derivationPath(
             network: network,
             account: accountIndex,
             change: change,
@@ -1149,8 +985,7 @@
             handleConnectionStatusChanged(connected)
             
         case .balanceUpdated(let balance):
-            let localBalance = LocalBalance.from(balance)
-            handleBalanceUpdated(localBalance)
+            handleBalanceUpdated(balance)
             
         case .transactionReceived(let txid, let confirmed, let amount, let addresses, let blockHeight):
             handleTransactionReceived(txid: txid, confirmed: confirmed, amount: amount, addresses: addresses, blockHeight: blockHeight)
@@ -1162,7 +997,7 @@
             handleMempoolTransactionConfirmed(txid: txid, blockHeight: blockHeight, confirmations: confirmations)
             
         case .mempoolTransactionRemoved(let txid, let reason):
-            handleMempoolTransactionRemoved(txid: txid, reason: String(describing: reason))
+            handleMempoolTransactionRemoved(txid: txid, reason: reason)
             
         case .syncProgressUpdated(let progress):
             handleSyncProgressUpdated(progress)
@@ -1192,10 +1027,6 @@
                 try? await updateAccountBalance(account)
                 
                 // Trigger a notification to other parts of the app
-<<<<<<< HEAD
-                // We already have a LocalBalance, so no conversion needed
-=======
->>>>>>> 740c9b45
                 await notifyBalanceUpdate(balance)
             }
         }
@@ -1323,11 +1154,7 @@
     }
     
     private func handleSyncProgressUpdated(_ progress: SyncProgress) {
-<<<<<<< HEAD
-        syncService.setSyncProgress(progress)
-=======
         self.syncService.updateProgress(progress)
->>>>>>> 740c9b45
         logger.info("📊 Sync progress: \(progress.percentageComplete)% - \(progress.status.description)")
     }
     
@@ -1349,62 +1176,6 @@
         }
     }
     
-<<<<<<< HEAD
-    private func saveDiscoveredAddresses(
-        account: HDAccount,
-        external: [String],
-        internalAddresses: [String]
-    ) async throws {
-        guard let wallet = account.wallet, let context = modelContext else {
-            throw WalletError.noContext
-        }
-        
-        // Save external addresses
-        for (index, address) in external.enumerated() {
-            let path = HDWalletService.derivationPath(
-                network: wallet.network,
-                account: account.accountIndex,
-                change: false,
-                index: UInt32(index)
-            )
-            
-            let watchedAddress = HDWatchedAddress(
-                address: address,
-                index: UInt32(index),
-                isChange: false,
-                derivationPath: path,
-                label: "Receive"
-            )
-            watchedAddress.account = account
-            
-            account.addresses.append(watchedAddress)
-        }
-        
-        // Save internal addresses
-        for (index, address) in internalAddresses.enumerated() {
-            let path = HDWalletService.derivationPath(
-                network: wallet.network,
-                account: account.accountIndex,
-                change: true,
-                index: UInt32(index)
-            )
-            
-            let watchedAddress = HDWatchedAddress(
-                address: address,
-                index: UInt32(index),
-                isChange: true,
-                derivationPath: path,
-                label: "Change"
-            )
-            watchedAddress.account = account
-            
-            account.addresses.append(watchedAddress)
-        }
-        
-        try context.save()
-    }
-=======
->>>>>>> 740c9b45
     
     private func updateSyncState(walletId: UUID, progress: SyncProgress) async {
         guard let context = modelContext else { return }
@@ -1455,10 +1226,9 @@
                 pendingWatchAddresses[account.id.uuidString] = stillFailedAddresses
             }
             
-            // Update pending count through watch address service
-            let failedAddresses = stillFailedAddresses.map { (address: $0.address, error: $0.error) }
+            // Update pending count
             await MainActor.run {
-                self.watchAddressService.handleFailedWatchAddresses(failedAddresses, accountId: account.id.uuidString)
+                self.pendingWatchCount = self.pendingWatchAddresses.values.reduce(0) { $0 + $1.count }
             }
         }
     }
@@ -1906,31 +1676,8 @@
         // For now, the weak self references will prevent retain cycles
     }
     
-    /// Convert SwiftDashCoreSDK.SyncStage to DashPay.SyncStage
-    private func convertSyncStage(_ sdkStage: SwiftDashCoreSDK.SyncStage) -> SyncStage {
-        switch sdkStage {
-        case .connecting:
-            return .connecting
-        case .queryingHeight:
-            return .queryingHeight
-        case .downloading:
-            return .downloading
-        case .validating:
-            return .validating
-        case .storing:
-            return .storing
-        case .complete:
-            return .complete
-        case .failed:
-            return .failed
-        }
-    }
-    
     deinit {
-        // Note: cleanup() cannot be called from deinit because it's @MainActor
-        // The timer references will be automatically cleaned up by ARC
-        autoSyncTimer?.invalidate()
-        watchVerificationTimer?.invalidate()
+        cleanup()
     }
 }
 
