--- conflicted
+++ resolved
@@ -226,13 +226,9 @@
         case .noAccounts:
             return "No accounts available"
         case .connectionFailed:
-<<<<<<< HEAD
-            return "Connection failed"
-=======
             return "Failed to connect to Dash network"
         case .invalidAddress(let message):
             return "Invalid address: \(message)"
->>>>>>> 740c9b45
         case .fileSystemError(let message):
             return "File system error: \(message)"
         }
